Clustering
----------

Clustering is used to find groups of similar instances (e.g. time series, sequences). Such a
clustering can be used to:

* Identify typical regimes or modes of the source being monitored (see for example
  the `cobras package <https://dtai.cs.kuleuven.be/software/cobras/>`_).
* Identify anomalies, outliers or abnormal behaviour (see for example the
  `anomatools package <https://github.com/Vincent-Vercruyssen/anomatools>`_).

.. figure:: https://people.cs.kuleuven.be/wannes.meert/dtw/hierarchy.png?v=2
   :alt: Clustering hierarchy

Two possible strategies for time series clustering are:

Agglomerative clustering
~~~~~~~~~~~~~~~~~~~~~~~~

A distance matrix can be used for time series clustering. You can use
existing methods such as ``scipy.cluster.hierarchy.linkage`` or one of
two included clustering methods (the latter is a wrapper for the SciPy
linkage method).

::

    # Custom Hierarchical clustering
    model1 = clustering.Hierarchical(dtw.distance_matrix_fast, {})
    cluster_idx = model1.fit(timeseries)
    # Keep track of full tree by using the HierarchicalTree wrapper class
    model2 = clustering.HierarchicalTree(model1)
    cluster_idx = model2.fit(timeseries)
    # You can also pass keyword arguments identical to instantiate a Hierarchical object
    model2 = clustering.HierarchicalTree(dists_fun=dtw.distance_matrix_fast, dists_options={})
    cluster_idx = model2.fit(timeseries)
    # SciPy linkage clustering
    model3 = clustering.LinkageTree(dtw.distance_matrix_fast, {})
    cluster_idx = model3.fit(timeseries)

For models that keep track of the full clustering tree
(``HierarchicalTree`` or ``LinkageTree``), the tree can be visualised (see figure at top of this page):

::

    model2.plot("hierarchy.png")

A number of options are also available to tune the layout of the figure. You can also pass your
own set of axes. The only assumption is that the tree is printed to ``ax[0]`` and the
time series to ``ax[1]``.

::

    fig, ax = plt.subplots(nrows=1, ncols=2, figsize=(10, 10))
    show_ts_label = lambda idx: "ts-" + str(idx)
    model.plot("hierarchy.png", axes=ax, show_ts_label=show_ts_label,
               show_tr_label=True, ts_label_margin=-10,
               ts_left_margin=10, ts_sample_length=1)


K-Medoids clustering
~~~~~~~~~~~~~~~~~~~~

The distance matrix can also be used for k-medoid time series clustering.
The ``kmedoids`` class from the `pyclustering <https://pyclustering.github.io>`_ package supports
a distance matrix as input. It is wrapped in the ``dtaidistance.clustering.medoids.KMedoids``
class.


::
<<<<<<< HEAD
=======

>>>>>>> 26ce52f3
    from dtaidistance import dtw, clustering
    s = np.array([
             [0., 0, 1, 2, 1, 0, 1, 0, 0],
             [0., 1, 2, 0, 0, 0, 0, 0, 0],
             [1., 2, 0, 0, 0, 0, 0, 1, 1],
             [0., 0, 1, 2, 1, 0, 1, 0, 0],
             [0., 1, 2, 0, 0, 0, 0, 0, 0],
             [1., 2, 0, 0, 0, 0, 0, 1, 1],
             [1., 2, 0, 0, 0, 0, 0, 1, 1]])

    model = clustering.KMedoids(dtw.distance_matrix_fast, {}, k=3)
    cluster_idx = model.fit(s)
    model.plot("kmedoids.png")


.. figure:: https://people.cs.kuleuven.be/wannes.meert/dtw/kmedoids.png?v=1
   :alt: KMedoids clustering


Active semi-supervised clustering
~~~~~~~~~~~~~~~~~~~~~~~~~~~~~~~~~

The recommended method for perform active semi-supervised clustering using
DTAIDistance is to use the COBRAS for time series clustering: https://bitbucket.org/toon_vc/cobras_ts.
COBRAS is a library for semi-supervised time series clustering using pairwise constraints,
which natively supports both dtaidistance.dtw and kshape.<|MERGE_RESOLUTION|>--- conflicted
+++ resolved
@@ -67,10 +67,7 @@
 
 
 ::
-<<<<<<< HEAD
-=======
 
->>>>>>> 26ce52f3
     from dtaidistance import dtw, clustering
     s = np.array([
              [0., 0, 1, 2, 1, 0, 1, 0, 0],
