--- conflicted
+++ resolved
@@ -239,11 +239,7 @@
 
 If you are interested in comparing only the shape, and not the absolute
 differences and offset, you need to z-normalize the data first. This can be achieved
-<<<<<<< HEAD
-using the scipy ``zscore`` function:
-=======
 using the SciPy ``zscore`` function:
->>>>>>> d9d67e2f
 
 ::
 
