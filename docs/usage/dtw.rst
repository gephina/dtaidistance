--- conflicted
+++ resolved
@@ -262,19 +262,6 @@
 ::
     from dtaidistance import dtw_ndim
 
-<<<<<<< HEAD
-    s1 = np.array([[0, 0],
-                   [0, 1],
-                   [2, 1],
-                   [0, 1],
-                   [0, 0]], dtype=np.double)
-    s2 = np.array([[0, 0],
-                   [2, 1],
-                   [0, 1],
-                   [0, .5],
-                   [0, 0]], dtype=np.double)
-    d = dtw_ndim.distance(s1, s2)
-=======
     series1 = np.array([[0, 0],  # first 2-dim point at t=0
                         [0, 1],  # second 2-dim point at t=1
                         [2, 1],
@@ -285,8 +272,7 @@
                         [0, 1],
                         [0, .5],
                         [0, 0]], dtype=np.double)
-    d = distance(series1, series2)
->>>>>>> 7e729e6c
+    d = dtw_ndim.distance(series1, series2)
 
 This method returns the dependent DTW (DTW_D) distance between two
 n-dimensional sequences. If you want to compute the independent DTW
